--- conflicted
+++ resolved
@@ -4,14 +4,8 @@
   "ami_regions": "us-west-2",
   "profile": "default",
   "version": "1549643256",
-<<<<<<< HEAD
-  "vpc_id": "",
-  "subnet_id": "",
-  "user_data_file": "gaia.ign"
-=======
   "vpc_id": "vpc-xxxxxxxx",
   "subnet_id": "subnet-xxxxxxxx",
   "user_data_file": "gaia-ephemeral.ign",
   "root_volume_size": "10"
->>>>>>> 59825f6e
 }