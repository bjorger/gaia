--- conflicted
+++ resolved
@@ -3,39 +3,16 @@
 
 import { GaiaDiskReader } from '../src/server.js'
 
-<<<<<<< HEAD
-function testServer() {
-  test('check handleGet', (t) => {
-    t.plan(8)
-
-    const storageDir = `/tmp/gaia-disk-${Math.random()}`
-=======
 test('check handleGet', (done) => {
   expect.assertions(8)
->>>>>>> a675f558
 
   const storageDir = `/tmp/gaia-disk-${Math.random()}`
 
-<<<<<<< HEAD
-    // store /.gaia-metadata/12345/foo/bar.txt
-    fs.mkdirSync(Path.join(storageDir, '.gaia-metadata'))
-    fs.mkdirSync(Path.join(storageDir, '.gaia-metadata/12345'))
-    fs.mkdirSync(Path.join(storageDir, '.gaia-metadata/12345/foo'))
-    fs.writeFileSync(Path.join(storageDir, '.gaia-metadata/12345/foo/bar.txt'),
-      JSON.stringify({'content-type': 'application/potatoes'}))    // bogus mime type for testing
-
-    const config = {
-      diskSettings: {
-        storageRootDirectory: storageDir
-      }
-    }
-=======
   // store /12345/foo/bar.txt
   fs.mkdirSync(storageDir)
   fs.mkdirSync(Path.join(storageDir, '/12345'))
   fs.mkdirSync(Path.join(storageDir, '/12345/foo'))
   fs.writeFileSync(Path.join(storageDir, '/12345/foo/bar.txt'), 'hello world')
->>>>>>> a675f558
 
   // store /.gaia-metadata/12345/foo/bar.txt
   fs.mkdirSync(Path.join(storageDir, '.gaia-metadata'))
@@ -58,20 +35,6 @@
       // file has correct content type
       expect(result.contentType).toEqual('application/potatoes')
 
-<<<<<<< HEAD
-        // close file read stream
-        result.fileReadStream.close()
-        return new Promise((resolve, reject) => {
-          result.fileReadStream.on('close', resolve)
-          result.fileReadStream.on('error', reject)
-        })
-      })
-      .then(() => {
-        // blow away the file
-        fs.unlinkSync(Path.join(storageDir, '12345/foo/bar.txt'))
-        fs.rmdirSync(Path.join(storageDir, '12345/foo'))
-        fs.rmdirSync(Path.join(storageDir, '12345'))
-=======
       // try with missing content-type
       fs.unlinkSync(Path.join(storageDir, '.gaia-metadata/12345/foo/bar.txt'))
       return server.handleGet('12345', 'foo/bar.txt', true)
@@ -81,7 +44,6 @@
       expect(result.exists).toBeTruthy()
       // file has fall-back content type
       expect(result.contentType).toEqual('application/octet-stream')
->>>>>>> a675f558
 
       // try without the gaia metadata directory
       fs.rmdirSync(Path.join(storageDir, '.gaia-metadata/12345/foo'))
