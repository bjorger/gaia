--- conflicted
+++ resolved
@@ -14,36 +14,13 @@
     "express-winston": "^4.2.0",
     "fs-extra": "^10.1.0",
     "node-fetch": "^3.2.6",
-<<<<<<< HEAD
-    "winston": "^3.7.2"
-=======
     "winston": "^3.8.1"
->>>>>>> a675f558
   },
   "devDependencies": {
     "@types/cors": "^2.8.12",
     "@types/express": "^4.17.13",
     "@types/express-winston": "^4.0.0",
     "@types/fs-extra": "^9.0.13",
-<<<<<<< HEAD
-    "@types/node": "^17.0.40",
-    "@types/tape": "^4.13.2",
-    "@typescript-eslint/eslint-plugin": "^5.27.1",
-    "@typescript-eslint/parser": "^5.27.1",
-    "cross-env": "^7.0.3",
-    "eslint": "^8.17.0",
-    "eslint-plugin-import": "^2.26.0",
-    "fetch-mock": "^9.11.0",
-    "npm-run-all": "^4.1.5",
-    "nyc": "^15.1.0",
-    "proxyquire": "^2.1.3",
-    "source-map-support": "^0.5.21",
-    "supertest": "^6.2.3",
-    "tape": "^5.5.3",
-    "tape-promise": "^4.0.0",
-    "ts-node": "^10.8.1",
-    "typescript": "^4.7.3"
-=======
     "@types/jest": "^28.1.4",
     "@types/node": "^18.0.3",
     "@types/tape": "^4.13.2",
@@ -62,7 +39,6 @@
     "ts-jest": "^28.0.5",
     "ts-node": "^10.8.2",
     "typescript": "^4.7.4"
->>>>>>> a675f558
   },
   "bin": {
     "blockstack-gaia-reader": "./cmd/index.js"
