--- conflicted
+++ resolved
@@ -49,26 +49,7 @@
   proofsRequired? = 0;
 }
 
-<<<<<<< HEAD
 export interface AcmeConfigInterface {
-=======
-export interface HubConfigInterface {
-  whitelist?: string[];
-  serverName?: string;
-  authTimestampCacheSize?: number;
-  readURL?: string;
-  requireCorrectHubUrl?: boolean;
-  validHubUrls?: string[];
-  port?: number;
-  bucket?: string;
-  pageSize?: number;
-  cacheControl?: string;
-  maxFileUploadSize?: number;
-  argsTransport?: LoggingConfig;
-  proofsConfig?: ProofCheckerConfigInterface;
-  driver?: DriverName;
-
->>>>>>> 661a46e3
   /**
    * The email address of the ACME user / hosting provider. 
    */
