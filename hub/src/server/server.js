/* @flow */

import { validateAuthorizationHeader } from './authentication'
import { ValidationError } from './errors'

import type { Readable } from 'stream'
import type { DriverModel } from './driverModel'

export class HubServer {
  driver: DriverModel
  proofChecker: Object
  whitelist: Array<string>
  serverName: string
  constructor(driver: DriverModel, proofChecker: Object,
              config: { whitelist: Array<string>, servername: string, readURL?: string }) {
    this.driver = driver
    this.proofChecker = proofChecker
    this.whitelist = config.whitelist
    this.serverName = config.servername
    this.readURL = config.readURL
  }

  // throws exception on validation error
  //   otherwise returns void.
  validate(address: string, requestHeaders: { authorization: string }) {
    if (this.whitelist && !(this.whitelist.includes(address))) {
      throw new ValidationError('Address not authorized for writes')
    }

    validateAuthorizationHeader(requestHeaders.authorization, this.serverName, address)
  }

<<<<<<< HEAD
  handleListFiles(address: string,
                  requestHeaders: { authorization: string }) {
    this.validate(address, requestHeaders)
    return this.driver.listFiles(address)
=======
  getReadURLPrefix() {
    if (this.readURL) {
      return this.readURL
    } else {
      return this.driver.getReadURLPrefix()
    }
>>>>>>> 98f35362
  }

  handleRequest(address: string, path: string,
                requestHeaders: {'content-type': string,
                                 'content-length': string,
                                 authorization: string},
                stream: Readable) {
    this.validate(address, requestHeaders)

    let contentType = requestHeaders['content-type']

    if (contentType === null || contentType === undefined) {
      contentType = 'application/octet-stream'
    }

    const writeCommand = { storageTopLevel: address,
                           path, stream, contentType,
                           contentLength: parseInt(requestHeaders['content-length']) }

    return this.proofChecker.checkProofs(address, path, this.getReadURLPrefix())
      .then(() => this.driver.performWrite(writeCommand))
  }
}<|MERGE_RESOLUTION|>--- conflicted
+++ resolved
@@ -30,19 +30,18 @@
     validateAuthorizationHeader(requestHeaders.authorization, this.serverName, address)
   }
 
-<<<<<<< HEAD
   handleListFiles(address: string,
                   requestHeaders: { authorization: string }) {
     this.validate(address, requestHeaders)
     return this.driver.listFiles(address)
-=======
+  }
+
   getReadURLPrefix() {
     if (this.readURL) {
       return this.readURL
     } else {
       return this.driver.getReadURLPrefix()
     }
->>>>>>> 98f35362
   }
 
   handleRequest(address: string, path: string,
