/* @flow */

import bitcoin from 'bitcoinjs-lib'
import crypto from 'crypto'
import { decodeToken, TokenSigner, TokenVerifier } from 'jsontokens'
<<<<<<< HEAD
import { ecPairToHexString } from 'blockstack'
import { ValidationError, AuthTokenNumberValidationError } from './errors'
=======
import { ecPairToHexString, ecPairToAddress } from 'blockstack'
import { ValidationError } from './errors'
>>>>>>> 1e54ad7a
import logger from 'winston'

const DEFAULT_STORAGE_URL = 'storage.blockstack.org'
export const LATEST_AUTH_VERSION = 'v1'

function pubkeyHexToECPair (pubkeyHex) {
  const pkBuff = Buffer.from(pubkeyHex, 'hex')
  return bitcoin.ECPair.fromPublicKey(pkBuff)
}

export type AuthScopeType = {
  scope: string,
  domain: string
}

export const AuthScopes = [
  'putFile',
  'putFilePrefix'
]

export class V1Authentication {
  token: string

  constructor(token: string) {
    this.token = token
  }

  static fromAuthPart(authPart: string) {
    if (!authPart.startsWith('v1:')) {
      throw new ValidationError('Authorization header should start with v1:')
    }
    const token = authPart.slice('v1:'.length)
    let decodedToken
    try {
      decodedToken = decodeToken(token)
    } catch (e) {
      logger.error(e)
      logger.error('fromAuthPart')
      throw new ValidationError('Failed to decode authentication JWT')
    }
    const publicKey = decodedToken.payload.iss
    if (!publicKey || !decodedToken) {
      throw new ValidationError('Auth token should be a JWT with at least an `iss` claim')
    }
    const scopes = decodedToken.payload.scopes
    if (scopes) {
      validateScopes(scopes)
    }
    return new V1Authentication(token)
  }

  static makeAuthPart(secretKey: bitcoin.ECPair, challengeText: string,
                      associationToken?: string, hubUrl?: string, scopes?: Array<AuthScopeType>) {

    const FOUR_MONTH_SECONDS = 60 * 60 * 24 * 31 * 4
    const publicKeyHex = secretKey.publicKey.toString('hex')
    const salt = crypto.randomBytes(16).toString('hex')

    if (scopes) {
      validateScopes(scopes)
    }

    const payload = { gaiaChallenge: challengeText,
                      iss: publicKeyHex,
                      exp: FOUR_MONTH_SECONDS + (new Date()/1000),
                      associationToken,
                      hubUrl, salt, scopes }

    const signerKeyHex = ecPairToHexString(secretKey).slice(0, 64)
    const token = new TokenSigner('ES256K', signerKeyHex).sign(payload)
    return `v1:${token}`
  }

  static makeAssociationToken(secretKey: bitcoin.ECPair, childPublicKey: string) {
    const FOUR_MONTH_SECONDS = 60 * 60 * 24 * 31 * 4
    const publicKeyHex = secretKey.publicKey.toString('hex')
    const salt = crypto.randomBytes(16).toString('hex')
    const payload = { childToAssociate: childPublicKey,
                      iss: publicKeyHex,
                      exp: FOUR_MONTH_SECONDS + (new Date()/1000),
                      salt }

    const signerKeyHex = ecPairToHexString(secretKey).slice(0, 64)
    const token = new TokenSigner('ES256K', signerKeyHex).sign(payload)
    return token
  }

  checkAssociationToken(token: string, bearerAddress: string) {
    // a JWT can have an `associationToken` that was signed by one of the
    // whitelisted addresses on this server.  This method checks a given
    // associationToken and verifies that it authorizes the "outer"
    // JWT's address (`bearerAddress`)

    let associationToken
    try {
      associationToken = decodeToken(token)
    } catch (e) {
      throw new ValidationError('Failed to decode association token in JWT')
    }

    // publicKey (the issuer of the association token)
    // will be the whitelisted address (i.e. the identity address)
    const publicKey = associationToken.payload.iss
    const childPublicKey = associationToken.payload.childToAssociate
    const expiresAt = associationToken.payload.exp

    if (! publicKey) {
      throw new ValidationError('Must provide `iss` claim in association JWT.')
    }

    if (! childPublicKey) {
      throw new ValidationError('Must provide `childToAssociate` claim in association JWT.')
    }

    if (! expiresAt) {
      throw new ValidationError('Must provide `exp` claim in association JWT.')
    }

    const verified = new TokenVerifier('ES256K', publicKey).verify(token)
    if (!verified) {
      throw new ValidationError('Failed to verify association JWT: invalid issuer')
    }

    if (expiresAt < (new Date()/1000)) {
      throw new ValidationError(
        `Expired association token: expire time of ${expiresAt} (secs since epoch)`)
    }

    // the bearer of the association token must have authorized the bearer
    const childAddress = ecPairToAddress(pubkeyHexToECPair(childPublicKey))
    if (childAddress !== bearerAddress) {
      throw new ValidationError(
        `Association token child key ${childPublicKey} does not match ${bearerAddress}`)
    }

    const signerAddress = ecPairToAddress(pubkeyHexToECPair(publicKey))
    return signerAddress

  }

  /*
   * Get the authentication token's association token's scopes.
   * Does not validate the authentication token or the association token
   * (do that with isAuthenticationValid first).
   *
   * Returns the scopes, if there are any given.
   * Returns [] if there is no association token, or if the association token has no scopes
   */
  getAuthenticationScopes() : Array<AuthScopeType> {
    let decodedToken
    try {
      decodedToken = decodeToken(this.token)
    } catch (e) {
      logger.error(this.token)
      logger.error('getAuthenticationScopes')
      throw new ValidationError('Failed to decode authentication JWT')
    }

    if (!decodedToken.payload.hasOwnProperty('scopes')) {
      // not given
      return []
    }

    // unambiguously convert to AuthScope
    const scopes = decodedToken.payload.scopes.map((s) => {
      const r = {
        scope: String(s.scope),
        domain: String(s.domain)
      }
      return r
    })

    return scopes
  }

  /*
   * Determine if the authentication token is valid:
   * * must have signed the given `challengeText`
   * * must not be expired
   * * if it contains an associationToken, then the associationToken must
   *   authorize the given address.
   *
   * Returns the address that signed off on this token, which will be
   * checked against the server's whitelist.
   * * If this token has an associationToken, then the signing address
   *   is the address that signed the associationToken.
   * * Otherwise, the signing address is the given address.
   *
   * this throws a ValidationError if the authentication is invalid
   */
  isAuthenticationValid(address: string, challengeTexts: Array<string>,
                        options?: { requireCorrectHubUrl?: boolean,
                                    authTokenNumber?: number,
                                    validHubUrls?: Array<string> }) : string {
    let decodedToken
    try {
      decodedToken = decodeToken(this.token)
    } catch (e) {
      logger.error(this.token)
      logger.error('isAuthenticationValid')
      throw new ValidationError('Failed to decode authentication JWT')
    }

    const publicKey = decodedToken.payload.iss
    const gaiaChallenge = decodedToken.payload.gaiaChallenge
    const scopes = decodedToken.payload.scopes

    if (!publicKey) {
      throw new ValidationError('Must provide `iss` claim in JWT.')
    }

<<<<<<< HEAD
    // check for revocations
    if (options && options.authTokenNumber) {
      const tokenAuthNumber = parseInt(decodedToken.payload.authNumber)
      const requiredAuthTokenNumber : number = options.authTokenNumber || 0
      if (!tokenAuthNumber) {
        const message = `Gaia bucket requires auth token number of ${requiredAuthTokenNumber}` +
              ' but this token has no auth number. This token may have been revoked by the user.'
        throw new AuthTokenNumberValidationError(message, requiredAuthTokenNumber)
      }
      if (tokenAuthNumber !== options.authTokenNumber) {
        const message = `Gaia bucket requires auth token number of ${requiredAuthTokenNumber}` +
              ` but this token has auth number ${tokenAuthNumber}.` +
              ' This token may have been revoked by the user.'
        throw new AuthTokenNumberValidationError(message, requiredAuthTokenNumber)
      }
    }

    const issuerAddress = pubkeyHexToECPair(publicKey).getAddress()
=======
    const issuerAddress = ecPairToAddress(pubkeyHexToECPair(publicKey))
>>>>>>> 1e54ad7a

    if (issuerAddress !== address) {
      throw new ValidationError('Address not allowed to write on this path')
    }

    if (options && options.requireCorrectHubUrl) {
      let claimedHub = decodedToken.payload.hubUrl
      if (!claimedHub) {
        throw new ValidationError(
          'Authentication must provide a claimed hub. You may need to update blockstack.js.')
      }
      if (claimedHub.endsWith('/')) {
        claimedHub = claimedHub.slice(0, -1)
      }
      const validHubUrls = options.validHubUrls
      if (!validHubUrls) {
        throw new ValidationError(
          'Configuration error on the gaia hub. validHubUrls must be supplied.')
      }
      if (validHubUrls.indexOf(claimedHub) < 0) {
        throw new ValidationError(
          `Auth token's claimed hub url '${claimedHub}' not found` +
            ` in this hubs set: ${JSON.stringify(validHubUrls)}`)
      }
    }

    if (scopes) {
      validateScopes(scopes)
    }

    let verified
    try {
      verified = new TokenVerifier('ES256K', publicKey).verify(this.token)
    } catch (err) {
      throw new ValidationError('Failed to verify supplied authentication JWT')
    }

    if (!verified) {
      throw new ValidationError('Failed to verify supplied authentication JWT')
    }

    if (!challengeTexts.includes(gaiaChallenge)) {
      throw new ValidationError(`Invalid gaiaChallenge text in supplied JWT: "${gaiaChallenge}"` +
                                ` not found in ${JSON.stringify(challengeTexts)}`)
    }

    const expiresAt = decodedToken.payload.exp
    if (expiresAt && expiresAt < (new Date()/1000)) {
      throw new ValidationError(
        `Expired authentication token: expire time of ${expiresAt} (secs since epoch)`)
    }

    if (decodedToken.payload.hasOwnProperty('associationToken') &&
        decodedToken.payload.associationToken) {
      return this.checkAssociationToken(
        decodedToken.payload.associationToken, address)
    } else {
      return address
    }
  }
}

export class LegacyAuthentication {
  publickey: bitcoin.ECPair
  signature: string
  constructor(publickey: bitcoin.ECPair, signature: string) {
    this.publickey = publickey
    this.signature = signature
  }

  static fromAuthPart(authPart: string) {
    const decoded = JSON.parse(Buffer.from(authPart, 'base64').toString())
    const publickey = pubkeyHexToECPair(decoded.publickey)
    const hashType = Buffer.from([bitcoin.Transaction.SIGHASH_NONE])
    const signatureBuffer = Buffer.concat([Buffer.from(decoded.signature, 'hex'), hashType])
    const signature = bitcoin.script.signature.decode(signatureBuffer).signature.toString('hex')
    return new LegacyAuthentication(publickey, signature)
  }

  static makeAuthPart(secretKey: bitcoin.ECPair, challengeText: string) {
    const publickey = secretKey.publicKey.toString('hex')
    const digest = bitcoin.crypto.sha256(challengeText)
    const signatureBuffer = secretKey.sign(digest)
    const signatureWithHash = bitcoin.script.signature.encode(signatureBuffer, bitcoin.Transaction.SIGHASH_NONE)
    
    // We only want the DER encoding so remove the sighash version byte at the end.
    // See: https://github.com/bitcoinjs/bitcoinjs-lib/issues/1241#issuecomment-428062912
    const signature = signatureWithHash.toString('hex').slice(0, -2)

    const authObj = { publickey, signature }

    return Buffer.from(JSON.stringify(authObj)).toString('base64')
  }

  getAuthenticationScopes() : Array<AuthScopeType> {
    // no scopes supported in this version
    return []
  }

  isAuthenticationValid(address: string, challengeTexts: Array<string>,
                        options? : {}) { //  eslint-disable-line no-unused-vars
    if (ecPairToAddress(this.publickey) !== address) {
      throw new ValidationError('Address not allowed to write on this path')
    }

    for (const challengeText of challengeTexts) {
      const digest = bitcoin.crypto.sha256(challengeText)
      const valid = (this.publickey.verify(digest, Buffer.from(this.signature, 'hex')) === true)

      if (valid) {
        return address
      }
    }
    logger.debug(`Failed to validate with challenge text: ${JSON.stringify(challengeTexts)}`)
    throw new ValidationError('Invalid signature or expired authentication token.')
  }
}

export function getChallengeText(myURL: string = DEFAULT_STORAGE_URL) {
  const header = 'gaiahub'
  const allowedSpan = '0'
  const myChallenge = 'blockstack_storage_please_sign'
  return JSON.stringify( [header, allowedSpan, myURL, myChallenge] )
}

export function getLegacyChallengeTexts(myURL: string = DEFAULT_STORAGE_URL): Array<string> {
  // make legacy challenge texts
  const header = 'gaiahub'
  const myChallenge = 'blockstack_storage_please_sign'
  const legacyYears = ['2018', '2019']
  return legacyYears.map(year => JSON.stringify(
    [header, year, myURL, myChallenge]))
}

export function parseAuthHeader(authHeader: string) {
  if (!authHeader || !authHeader.toLowerCase().startsWith('bearer')) {
    throw new ValidationError('Failed to parse authentication header.')
  }
  const authPart = authHeader.slice('bearer '.length)
  const versionIndex = authPart.indexOf(':')
  if (versionIndex < 0) {
    // default to legacy authorization header
    return LegacyAuthentication.fromAuthPart(authPart)
  } else {
    const version = authPart.slice(0, versionIndex)
    if (version === 'v1') {
      return V1Authentication.fromAuthPart(authPart)
    } else {
      throw new ValidationError('Unknown authentication header version: ${version}')
    }
  }
}

export function validateAuthorizationHeader(authHeader: string, serverName: ?string,
                                            address: string, requireCorrectHubUrl?: boolean = false,
                                            validHubUrls?: ?Array<string> = null,
                                            requiredAuthTokenNumber?: number) : string {
  const serverNameOpt: any = serverName
  const serverNameHubUrl = `https://${serverNameOpt}`
  if (!validHubUrls) {
    validHubUrls = [ serverNameHubUrl ]
  } else if (validHubUrls.indexOf(serverNameHubUrl) < 0) {
    validHubUrls.push(serverNameHubUrl)
  }

  let authObject = null
  try {
    authObject = parseAuthHeader(authHeader)
  } catch (err) {
    logger.error(err)
  }

  if (!authObject) {
    throw new ValidationError('Failed to parse authentication header.')
  }

<<<<<<< HEAD
  const challengeText = getChallengeText(serverNameOpt)

  return authObject.isAuthenticationValid(address, challengeText, { validHubUrls, requireCorrectHubUrl, authTokenNumber: requiredAuthTokenNumber })
=======
  const challengeTexts = []
  challengeTexts.push(getChallengeText(serverName))
  getLegacyChallengeTexts(serverName).forEach(challengeText => challengeTexts.push(challengeText))

  return authObject.isAuthenticationValid(address, challengeTexts, { validHubUrls, requireCorrectHubUrl })
>>>>>>> 1e54ad7a
}


/*
 * Get the authentication scopes from the authorization header.
 * Does not check the authorization header or its association token
 * (do that with validateAuthorizationHeader first).
 *
 * Returns the scopes on success
 * Throws on malformed auth header
 */
export function getAuthenticationScopes(authHeader: string) {
  const authObject = parseAuthHeader(authHeader)
  return authObject.getAuthenticationScopes()
}


/*
 * Validate authentication scopes.  They must be well-formed,
 * and there can't be too many of them.
 * Return true if valid.
 * Throw ValidationError on error
 */
function validateScopes(scopes: Array<AuthScopeType>) {
  if (scopes.length > 8) {
    throw new ValidationError('Too many authentication scopes')
  }

  for (let i = 0; i < scopes.length; i++) {
    const scope = scopes[i]

    // valid scope?
    const found = AuthScopes.find((s) => (s === scope.scope))
    if (!found) {
      throw new ValidationError(`Unrecognized scope ${scope.scope}`)
    }
  }

  return true
}<|MERGE_RESOLUTION|>--- conflicted
+++ resolved
@@ -3,13 +3,8 @@
 import bitcoin from 'bitcoinjs-lib'
 import crypto from 'crypto'
 import { decodeToken, TokenSigner, TokenVerifier } from 'jsontokens'
-<<<<<<< HEAD
-import { ecPairToHexString } from 'blockstack'
+import { ecPairToHexString, ecPairToAddress } from 'blockstack'
 import { ValidationError, AuthTokenNumberValidationError } from './errors'
-=======
-import { ecPairToHexString, ecPairToAddress } from 'blockstack'
-import { ValidationError } from './errors'
->>>>>>> 1e54ad7a
 import logger from 'winston'
 
 const DEFAULT_STORAGE_URL = 'storage.blockstack.org'
@@ -221,7 +216,6 @@
       throw new ValidationError('Must provide `iss` claim in JWT.')
     }
 
-<<<<<<< HEAD
     // check for revocations
     if (options && options.authTokenNumber) {
       const tokenAuthNumber = parseInt(decodedToken.payload.authNumber)
@@ -239,10 +233,7 @@
       }
     }
 
-    const issuerAddress = pubkeyHexToECPair(publicKey).getAddress()
-=======
     const issuerAddress = ecPairToAddress(pubkeyHexToECPair(publicKey))
->>>>>>> 1e54ad7a
 
     if (issuerAddress !== address) {
       throw new ValidationError('Address not allowed to write on this path')
@@ -419,17 +410,11 @@
     throw new ValidationError('Failed to parse authentication header.')
   }
 
-<<<<<<< HEAD
-  const challengeText = getChallengeText(serverNameOpt)
-
-  return authObject.isAuthenticationValid(address, challengeText, { validHubUrls, requireCorrectHubUrl, authTokenNumber: requiredAuthTokenNumber })
-=======
   const challengeTexts = []
-  challengeTexts.push(getChallengeText(serverName))
+  challengeTexts.push(getChallengeText(serverNameOpt))
   getLegacyChallengeTexts(serverName).forEach(challengeText => challengeTexts.push(challengeText))
 
   return authObject.isAuthenticationValid(address, challengeTexts, { validHubUrls, requireCorrectHubUrl })
->>>>>>> 1e54ad7a
 }
 
 
