--- conflicted
+++ resolved
@@ -1,7 +1,4 @@
-<<<<<<< HEAD
-=======
 # -*- coding: utf-8 -*-
->>>>>>> bfa3a7cc
 """
     Registrar
     ~~~~~
@@ -25,14 +22,8 @@
     along with Registrar. If not, see <http://www.gnu.org/licenses/>.
 """
 
-<<<<<<< HEAD
-from .bip38 import bip38_encrypt, bip38_decrypt
-
-from .utils import aes_encrypt, aes_decrypt
-=======
 from utils import aes_encrypt, aes_decrypt
 
 from utils import get_address_from_pubkey
 from utils import get_address_from_privkey
-from utils import get_pubkey_from_privkey
->>>>>>> bfa3a7cc
+from utils import get_pubkey_from_privkey