name: gaia
on:
  push:
    branches:
      - '**'
    tags-ignore:
      - '**'
    paths-ignore:
      - '**/CHANGELOG.md'
  pull_request:
  workflow_dispatch: 

jobs:          
  semantic-release:
    runs-on: ubuntu-latest
    outputs:
      new_release_version: ${{ steps.semantic.outputs.new_release_version }}

    steps:
      - name: Checkout
        uses: actions/checkout@v2

      - name: Semantic Release
        uses: cycjimmy/semantic-release-action@v2.5.0
        id: semantic
        env:
          GITHUB_TOKEN: ${{ secrets.GH_TOKEN }}
          SEMANTIC_RELEASE_PACKAGE: ${{ github.workflow }}
        with:
          extra_plugins: |
            @semantic-release/changelog
            @semantic-release/git
            semantic-release-slack-bot

  build-publish:
    runs-on: ubuntu-latest
    needs: semantic-release
    strategy:
      matrix:
        context: [hub, reader, admin]
    env:
      IMAGE_NAME: blockstack/${{ github.workflow }}-${{ matrix.context }}

    steps:
      - uses: actions/checkout@v2
<<<<<<< HEAD
      
=======

>>>>>>> 872b4da6
      - name: Build/Tag/Push Image - Quay
        uses: docker/build-push-action@v1
        with:
          repository: ${{ env.IMAGE_NAME }}
          username: ${{ secrets.QUAY_USERNAME }}
          password: ${{ secrets.QUAY_PASSWORD }}
          registry: quay.io
          path: ${{ matrix.context }}
          tags: ${{ needs.semantic-release.outputs.new_release_version }}
          tag_with_ref: true
          add_git_labels: true
          # Only push if there's a new release on main branch, or if building a non-main branch
          push: ${{ github.ref != 'refs/heads/master' || needs.semantic-release.outputs.new_release_version != '' }}

      - name: Build/Tag/Push Image - Dockerhub
        uses: docker/build-push-action@v1
        with:
          repository: ${{ env.IMAGE_NAME }}
          username: ${{ secrets.DOCKERHUB_USERNAME }}
          password: ${{ secrets.DOCKERHUB_PASSWORD }}
          path: ${{ matrix.context }}
          tags: ${{ needs.semantic-release.outputs.new_release_version }}
          tag_with_ref: true
          add_git_labels: true
          # Only push if there's a new release on main branch, or if building a non-main branch
<<<<<<< HEAD
          push: ${{ github.ref != 'refs/heads/master' || needs.semantic-release.outputs.new_release_version != '' }}
=======
          push: ${{ github.ref != 'refs/heads/master' || needs.semantic-release.outputs.new_release_version != '' }}
>>>>>>> 872b4da6
<|MERGE_RESOLUTION|>--- conflicted
+++ resolved
@@ -31,7 +31,6 @@
             @semantic-release/changelog
             @semantic-release/git
             semantic-release-slack-bot
-
   build-publish:
     runs-on: ubuntu-latest
     needs: semantic-release
@@ -43,11 +42,7 @@
 
     steps:
       - uses: actions/checkout@v2
-<<<<<<< HEAD
-      
-=======
 
->>>>>>> 872b4da6
       - name: Build/Tag/Push Image - Quay
         uses: docker/build-push-action@v1
         with:
@@ -73,8 +68,4 @@
           tag_with_ref: true
           add_git_labels: true
           # Only push if there's a new release on main branch, or if building a non-main branch
-<<<<<<< HEAD
-          push: ${{ github.ref != 'refs/heads/master' || needs.semantic-release.outputs.new_release_version != '' }}
-=======
-          push: ${{ github.ref != 'refs/heads/master' || needs.semantic-release.outputs.new_release_version != '' }}
->>>>>>> 872b4da6
+          push: ${{ github.ref != 'refs/heads/master' || needs.semantic-release.outputs.new_release_version != '' }}